from pydantic import BaseModel

from dariko import ask, ask_batch, configure

<<<<<<< HEAD
# APIキーの設定(環境変数から取得)
configure(model="gemma-3-27b-it")  # 環境変数 DARIKO_API_KEY から自動的に取得
=======
# Configure API key (retrieved from environment variables)
configure(model="gpt-4o-mini")
>>>>>>> 70d67943


# Define output model
class Person(BaseModel):
    name: str
    age: bool
    dummy: bool


<<<<<<< HEAD
prompt = "以下の形式のJSONを返してください:\n" + '{"name": "山田太郎", "age": 25, "dummy": false}'
result: Person = ask(prompt, model_api_import_name="gemini")
=======
prompt = "Please return JSON in the following format:\n" + '{"name": "山田太郎", "age": 25, "dummy": false}'
result: Person = ask(prompt)
>>>>>>> 70d67943
print(result)

# Batch processing
prompts = [
    "Please return JSON in the following format:\n" + '{"name": "山田太郎", "age": 25, "dummy": false}',
    "Please return JSON in the following format:\n" + '{"name": "佐藤花子", "age": 30, "dummy": true}',
]


results = ask_batch(prompts, model_api_import_name="gemini", output_model=Person)

# Display results
for i, result in enumerate(results, 1):
    print(f"\nPerson {i}:")
    print(f"Name: {result.name}")
    print(f"Age: {result.age}")
    print(f"Dummy: {result.dummy}")<|MERGE_RESOLUTION|>--- conflicted
+++ resolved
@@ -2,13 +2,10 @@
 
 from dariko import ask, ask_batch, configure
 
-<<<<<<< HEAD
-# APIキーの設定(環境変数から取得)
-configure(model="gemma-3-27b-it")  # 環境変数 DARIKO_API_KEY から自動的に取得
-=======
+
+# APIキーの設定
 # Configure API key (retrieved from environment variables)
 configure(model="gpt-4o-mini")
->>>>>>> 70d67943
 
 
 # Define output model
@@ -18,13 +15,9 @@
     dummy: bool
 
 
-<<<<<<< HEAD
-prompt = "以下の形式のJSONを返してください:\n" + '{"name": "山田太郎", "age": 25, "dummy": false}'
-result: Person = ask(prompt, model_api_import_name="gemini")
-=======
 prompt = "Please return JSON in the following format:\n" + '{"name": "山田太郎", "age": 25, "dummy": false}'
 result: Person = ask(prompt)
->>>>>>> 70d67943
+
 print(result)
 
 # Batch processing
